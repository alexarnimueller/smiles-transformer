import argparse
import os
import torch
import torch.nn as nn
from torch.optim import Adam
from torch.utils.data import DataLoader
from tqdm import tqdm

from bert import BERT, BERTLM
from dataset import STDataset
from build_vocab import WordVocab

class STTrainer:
    def __init__(self, bert: BERT, vocab_size: int,
                 train_dataloader: DataLoader, test_dataloader: DataLoader = None,
                 lr: float = 1e-4, betas=(0.9, 0.999), weight_decay: float = 0.01,
                 log_freq: int = 10, gpu_ids=[]):
        """
        :param bert: BERT model
        :param vocab_size: vocabに含まれるトータルの単語数
        :param train_dataloader: train dataset data loader
        :param test_dataloader: test dataset data loader [can be None]
        :param lr: 学習率
        :param betas: Adam optimizer betas
        :param weight_decay: Adam optimizer weight decay param
        :param with_cuda: traning with cuda
        :param log_freq: logを表示するiterationの頻度
        """

        # GPU環境において、GPUを指定しているかのフラグ
        self.device = torch.device("cuda" if torch.cuda.is_available() else "cpu")
        self.bert = bert
        self.model = BERTLM(bert, vocab_size).to(self.device)

        if self.device == 'cuda':
            self.model = nn.DataParallel(self.model, gpu_ids)

        self.train_data = train_dataloader
        self.test_data = test_dataloader

        self.optim = Adam(self.model.parameters(), lr=lr, betas=betas, weight_decay=weight_decay)
        self.criterion = nn.NLLLoss()
        self.log_freq = log_freq
        print("Total Parameters:", sum([p.nelement() for p in self.model.parameters()]))
        

    def train(self, epoch):
        loss, acc = self.iteration(epoch, self.train_data)
        return loss, acc

    def test(self, epoch):
        loss, acc = self.iteration(epoch, self.test_data, train=False)
        return loss, acc

    def iteration(self, epoch, data_loader, train=True):
        """
        :param epoch: 現在のepoch
        :param data_loader: torch.utils.data.DataLoader
        :param train: trainかtestかのbool値
        """
        str_code = "train" if train else "test"
        data_iter = tqdm(enumerate(data_loader), desc="EP_%s:%d" % (str_code, epoch), total=len(data_loader), bar_format="{l_bar}{r_bar}")

        avg_loss = 0.0
        total_correct = 0
        total_element = 0

        for i, data in data_iter:
            # 0. batch_dataはGPU or CPUに載せる
            data = {key: value.to(self.device) for key, value in data.items()}
            tsm, msm = self.model.forward(data["bert_input"], data["segment_embd"])
            loss_tsm = self.criterion(tsm, data["is_same"])
            loss_msm = self.criterion(msm.transpose(1, 2), data["bert_label"])
            loss = loss_tsm + loss_msm
            if train:
                self.optim.zero_grad()
                loss.backward()
                self.optim.step()

            # TSM prediction accuracy
            correct = tsm.argmax(dim=-1).eq(data["is_same"]).sum().item()
            avg_loss += loss.item()
            total_correct += correct
            total_element += data["is_same"].nelement()

            post_fix = {
                "epoch": epoch,
                "iter": i,
                "avg_loss": avg_loss / (i + 1),
                "avg_acc": total_correct / total_element * 100,
                "loss": loss.item()
            }
            if i % self.log_freq == 0:
                data_iter.write(str(post_fix))
                # with open('../result/log/ST.csv', 'a') as f:
                #     f.write('%d,%f,%f\n' %(i, avg_loss/(i+1), total_correct/total_element*100))
        return  avg_loss/len(data_iter), total_correct*100.0/total_element # Total loss and TSM accuracy

    def save(self, epoch, save_dir):
        """
        Saving the current BERT model on file_path

        :param epoch: current epoch number
        :param file_path: model output path which gonna be file_path+"ep%d" % epoch
        :return: final_output_path
        """
        output_path = save_dir + '/ep_{:02}.pkl'.format(epoch)
        torch.save(self.bert.cpu(), output_path)
        self.bert.to(self.device)
        print("EP:%d Model Saved on:" % epoch, output_path)

def main():
    parser = argparse.ArgumentParser(description='Pretrain SMILES Transformer')
    parser.add_argument('--n_epoch', '-e', type=int, default=100, help='number of epochs')
    parser.add_argument('--vocab', '-v', type=str, default='data/vocab.pkl', help='vocabulary (.pkl)')
    parser.add_argument('--train_data', type=str, default='data/chembl24_bert_train.csv', help='train corpus (.csv)')
    parser.add_argument('--test_data', type=str, default='data/chembl24_bert_test.csv', help='test corpus (.csv)')
    parser.add_argument('--out-dir', '-o', type=str, default='../result', help='output directory')
    parser.add_argument('--name', '-n', type=str, default='ST', help='model name')
    parser.add_argument('--seq_len', type=int, default=203, help='maximum length of the paired seqence')
    parser.add_argument('--batch_size', '-b', type=int, default=256, help='batch size')
    parser.add_argument('--n_worker', '-w', type=int, default=16, help='number of workers')
    parser.add_argument('--hidden', type=int, default=256, help='length of hidden vector')
    parser.add_argument('--n_layer', '-l', type=int, default=4, help='number of layers')
    parser.add_argument('--n_head', type=int, default=4, help='number of attention heads')
    parser.add_argument('--dropout', '-d', type=float, default=0.1, help='dropout rate')
    parser.add_argument('--lr', type=float, default=1e-3, help='Adam learning rate')
    parser.add_argument('--beta1', type=float, default=0.9, help='Adam beta1')
    parser.add_argument('--beta2', type=float, default=0.999, help='Adam beta2')
    parser.add_argument('--weight-decay', type=float, default=0.01, help='dropout rate')
    parser.add_argument('--log-freq', type=int, default=100, help='log frequency')
    parser.add_argument('--gpu', metavar='N', type=int, nargs='+', help='list of GPU IDs to use')
    args = parser.parse_args()

    print("Loading Vocab", args.vocab)
    vocab = WordVocab.load_vocab(args.vocab)
    print("Loading Train Dataset", args.train_data)
    train_dataset = STDataset(args.train_data, vocab, seq_len=args.seq_len)
    print("Loading Test Dataset", args.test_data)
    test_dataset = STDataset(args.test_data, vocab, seq_len=args.seq_len)
    print("Creating Dataloader")
    train_data_loader = DataLoader(train_dataset, batch_size=args.batch_size, num_workers=args.n_worker)
    test_data_loader = DataLoader(test_dataset, batch_size=args.batch_size, num_workers=args.n_worker) 
    print("Building BERT model")
    bert = BERT(len(vocab), hidden=args.hidden, n_layers=args.n_layer, attn_heads=args.n_head, dropout=args.dropout)
    bert.cuda()
    print("Creating BERT Trainer")
    trainer = STTrainer(bert, len(vocab), train_dataloader=train_data_loader, test_dataloader=test_data_loader,
                        lr=args.lr, betas=(args.beta1, args.beta2), weight_decay=args.weight_decay,
                        log_freq=args.log_freq, gpu_ids=args.gpu)

    if not os.path.exists(args.out_dir):
        os.makedirs(args.out_dir)
    save_dir = os.path.join(args.out_dir, args.name)
    if not os.path.exists(save_dir):
        os.makedirs(save_dir)
    log_dir = os.path.join(args.out_dir, 'log')
    if not os.path.exists(log_dir):
        os.makedirs(log_dir)
    with open(log_dir + '/' + args.name + '.csv', 'a') as f:
        f.write('epoch,train_loss,train_acc,test_loss,test_acc\n')

    print("Training Start")
    for epoch in tqdm(range(args.n_epoch)):
        loss, acc = trainer.train(epoch)
        print("EP%d Train, loss=" % (epoch), loss, "accuracy=", acc)
        with open(log_dir + '/' + args.name + '.csv', 'a') as f:
<<<<<<< HEAD
            f.write('%d,%f,%f,' %(epoch, loss, acc))
=======
            f.write('%d,%f,%f' %(epoch, loss, acc))
>>>>>>> 10bd515a
        
        trainer.save(epoch, save_dir) # Save model
        
        loss, acc = trainer.test(epoch)
        print("EP%d Test, loss=" % (epoch), loss, "accuracy=", acc)
        with open(log_dir + '/' + args.name + '.csv', 'a') as f:
            f.write('%f,%f\n' %(loss, acc))

if __name__=='__main__':
    main()<|MERGE_RESOLUTION|>--- conflicted
+++ resolved
@@ -165,12 +165,8 @@
         loss, acc = trainer.train(epoch)
         print("EP%d Train, loss=" % (epoch), loss, "accuracy=", acc)
         with open(log_dir + '/' + args.name + '.csv', 'a') as f:
-<<<<<<< HEAD
             f.write('%d,%f,%f,' %(epoch, loss, acc))
-=======
-            f.write('%d,%f,%f' %(epoch, loss, acc))
->>>>>>> 10bd515a
-        
+    
         trainer.save(epoch, save_dir) # Save model
         
         loss, acc = trainer.test(epoch)
